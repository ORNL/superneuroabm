--- conflicted
+++ resolved
@@ -1,392 +1,3 @@
-<<<<<<< HEAD
-"""
-Model class for building an SNN
-"""
-
-from typing import Dict, Callable, List
-
-import numpy as np
-
-from sagesim.model import Model
-from sagesim.agent import Breed
-from sagesim.space import NetworkSpace
-from superneuroabm.neuron import (
-    synapse_step_func,
-    neuron_step_func,
-)
-
-
-class NeuromorphicModel(Model):
-    def __init__(
-        self,
-        neuron_breed_info: Dict[str, List[Callable]] = {
-            "Neuron": [neuron_step_func, synapse_step_func]
-        },
-    ) -> None:
-        """
-        Creates an SNN Model and provides methods to create, simulate,
-        and monitor neurons and synapses.
-
-        :param use_cuda: True if the system supports CUDA GPU
-            acceleration.
-        :param neuron_breed_info: Dict of breed name to List of
-            Callable step functions. If specifed, will override
-            the default neuron breed and neuron and synapse step
-            functions, allowing for multi-breed simulations.
-            Step functions will be executed on the respective
-            breed every simulation step in the order specifed in the
-            list.
-        """
-        space = NetworkSpace()
-        super().__init__(space=space)
-
-        axonal_delay = 1
-        neuron_properties = {
-            "threshold": 1,
-            "reset_state": 0,
-            "leak": 0,
-            "refractory_period": 0,
-            "output_synapses": [],
-            "t_elapse": 0,
-            "internal_state": 0,
-            "neuron_delay_reg": [0 for _ in range(axonal_delay)],
-            "input_spikes": [],
-            "output_synapses_learning_params": [],
-            "output_spikes": [],
-        }
-        max_dims = {
-            "threshold": [],
-            "reset_state": [],
-            "leak": [],
-            "refractory_period": [],
-            "output_synapses": [],
-            "t_elapse": [],
-            "internal_state": [],
-            "neuron_delay_reg": None,
-            "input_spikes": None,
-            "output_synapses_learning_params": None,
-            "output_spikes": None,
-        }
-
-        self._neuron_breeds: Dict[str, Breed] = {}
-        for breed_name, step_funcs in neuron_breed_info.items():
-            neuron_breed = Breed(breed_name)
-            for prop_name, default_val in neuron_properties.items():
-                neuron_breed.register_property(
-                    prop_name, default_val, max_dims[prop_name]
-                )
-            for step_func_order, step_func in enumerate(step_funcs):
-                neuron_breed.register_step_func(
-                    step_func=step_func, priority=step_func_order
-                )
-            self.register_breed(neuron_breed)
-            self._neuron_breeds[breed_name] = neuron_breed
-
-        self._output_synapsess_max_dim = [0, 2]
-        self._original_output_synapse_weights = {}
-        self._synapse_index_map = {}
-
-    def setup(
-        self,
-        use_gpu: bool = False,
-        output_buffer_len: int = 1000,
-        retain_weights=False,
-    ) -> None:
-        """
-        Resets the simulation and initializes agents.
-
-        :param retain_weights: False by default. If True, updated weights are
-            not reset upon setup.
-        """
-
-        neuron_ids = self._agent_factory.num_agents
-        for neuron_id in range(neuron_ids):
-            # Clear input spikes
-            new_input_spikes = []
-            super().set_agent_property_value(
-                id=neuron_id,
-                property_name="input_spikes",
-                value=new_input_spikes,
-                dims=[0, 2],
-            )
-            # Clear output buffer
-            output_buffer = [0 for _ in range(output_buffer_len)]
-            super().set_agent_property_value(
-                id=neuron_id,
-                property_name="output_spikes",
-                value=output_buffer,
-                dims=[output_buffer_len],
-            )
-            # Clear internal states
-            reset_state = super().get_agent_property_value(
-                id=neuron_id, property_name="reset_state"
-            )
-            super().set_agent_property_value(
-                id=neuron_id,
-                property_name="internal_state",
-                value=reset_state,
-                dims=[],
-            )
-            # Clear neuron delay registers
-            axonal_delay = len(
-                super().get_agent_property_value(
-                    id=neuron_id, property_name="neuron_delay_reg"
-                )
-            )
-            neuron_delay_reg = [0 for _ in range(axonal_delay)]
-            self.set_agent_property_value(
-                neuron_id, "neuron_delay_reg", neuron_delay_reg, [axonal_delay]
-            )
-            # Clear synaptic delay registers
-            output_synapses = self.get_agent_property_value(
-                neuron_id, "output_synapses"
-            )
-            max_synapse_info_len = 2
-            # Iterate through synapse info lists for this neuron
-            for i in range(len(output_synapses)):
-                # Clear weight (2nd element) if necessary
-                if not retain_weights:
-                    output_synapses[i][1] = self._original_output_synapse_weights[
-                        neuron_id
-                    ][i]
-                # Clear the rest of the list, which is the delay register
-                j = 2
-                while j < len(output_synapses[i]):
-                    output_synapses[i][j] = 0
-                    j += 1
-                max_synapse_info_len = max(
-                    len(output_synapses[i]), max_synapse_info_len
-                )
-            self.set_agent_property_value(
-                neuron_id,
-                "output_synapses",
-                output_synapses,
-                [len(output_synapses), max_synapse_info_len],
-            )
-
-        super().setup(use_gpu=use_gpu)
-
-    def simulate(self, ticks: int, update_data_ticks: int = 1) -> None:
-        """
-        Override of superneuroabm.core.model mainly to register an
-        AgentDataCollector to monitor marked output Neurons.
-
-        """
-        super().simulate(ticks, update_data_ticks)
-
-    def create_neuron(
-        self,
-        breed: str = "Neuron",
-        threshold: float = 1,
-        reset_state: float = 0,
-        leak: float = 0,
-        refractory_period: int = 0,
-        axonal_delay: int = 1,
-    ) -> int:
-        """
-        Creates and Neuron agent.
-
-        :return: SAGESim agent id of neuron
-
-        """
-        delay_reg = [0 for _ in range(axonal_delay)]
-        neuron_id = super().create_agent_of_breed(
-            breed=self._neuron_breeds[breed],
-            threshold=threshold,
-            reset_state=reset_state,
-            leak=leak,
-            refractory_period=refractory_period,
-        )
-        self.get_space().add_agent(neuron_id)
-        self.set_agent_property_value(
-            neuron_id, "neuron_delay_reg", delay_reg, [axonal_delay]
-        )
-        self.set_agent_property_value(neuron_id, "internal_state", reset_state, [])
-        # synapse_infos = []
-        # self._output_synapsess.append(synapse_infos)
-        return neuron_id
-
-    def create_synapse(
-        self,
-        pre_neuron_id: int,
-        post_neuron_id: int,
-        weight: int = 1,
-        synaptic_delay: int = 1,
-        synapse_learning_params: List[float] = None,
-    ) -> None:
-        """
-        Creates and adds Synapse agent.
-
-        :param pre_neuron_id: int presynaptic neuron id
-        :param post_neuron_id: int postsynaptic neuron id
-        :param weight: weight of synapse
-        :param synaptic delay: number of timesteps to delay synapse by
-        :param synapse_learning_params: Optional. Any parameters used in a learning
-            enabled step function. Must be specified in order of use
-            in step function.
-        """
-        output_synapses = self.get_agent_property_value(
-            pre_neuron_id, "output_synapses"
-        )
-        if pre_neuron_id in self._synapse_index_map:
-            output_synapse_index_map = self._synapse_index_map[pre_neuron_id]
-            if post_neuron_id in output_synapse_index_map:
-                raise ValueError(
-                    f"Synapse {pre_neuron_id} -> {post_neuron_id}already exists"
-                )
-            else:
-                output_synapse_index_map[post_neuron_id] = len(output_synapses)
-        else:
-            output_synapse_index_map = {post_neuron_id: 0}
-        self._synapse_index_map[pre_neuron_id] = output_synapse_index_map
-        self.get_space().connect_agents(pre_neuron_id, post_neuron_id)
-
-        # Update or enter new synapse params
-        output_synapses = self.get_agent_property_value(
-            pre_neuron_id, "output_synapses"
-        )
-        delay_reg = [0 for _ in range(synaptic_delay)]
-        synapse_info = [post_neuron_id, weight]
-        synapse_info.extend(delay_reg)
-        output_synapses.append(synapse_info)
-        self.set_agent_property_value(
-            pre_neuron_id,
-            "output_synapses",
-            output_synapses,
-            [len(output_synapses), len(synapse_info)],
-        )
-
-        # store original weights
-        self._original_output_synapse_weights[pre_neuron_id] = (
-            self._original_output_synapse_weights.get(pre_neuron_id, [])
-        )
-        self._original_output_synapse_weights[pre_neuron_id].append(weight)
-
-        # Update or enter learning params
-        synapses_learning_params = self.get_agent_property_value(
-            pre_neuron_id, "output_synapses_learning_params"
-        )
-        if synapse_learning_params == None:
-            synapse_learning_params = []
-        synapses_learning_params.append(synapse_learning_params)
-        self.set_agent_property_value(
-            id=pre_neuron_id,
-            property_name="output_synapses_learning_params",
-            value=synapses_learning_params,
-            dims=[
-                len(synapses_learning_params),
-                len(synapse_learning_params),
-            ],
-        )
-
-    def update_synapse(
-        self,
-        pre_neuron_id: int,
-        post_neuron_id: int,
-        weight: int = None,
-        synapse_learning_params: List[float] = None,
-    ):
-        if pre_neuron_id in self._synapse_index_map:
-            output_synapse_index_map = self._synapse_index_map[pre_neuron_id]
-            if post_neuron_id in output_synapse_index_map:
-                synapse_idx = output_synapse_index_map[post_neuron_id]
-            else:
-                raise ValueError(
-                    f"Synapse {pre_neuron_id} -> {post_neuron_id} does not exist"
-                )
-        else:
-            raise ValueError(
-                f"Synapse {pre_neuron_id} -> {post_neuron_id} does not exist"
-            )
-
-        # Update new synapse params
-        if weight != None:
-            output_synapses = self.get_agent_property_value(
-                pre_neuron_id, "output_synapses"
-            )
-            output_synapses[synapse_idx][1] = weight
-            self.set_agent_property_value(
-                pre_neuron_id,
-                "output_synapses",
-                output_synapses,
-                [len(output_synapses), len(output_synapses[synapse_idx])],
-            )
-
-        # Update or enter learning params
-        if synapse_learning_params:
-            synapses_learning_params = self.get_agent_property_value(
-                pre_neuron_id, "output_synapses_learning_params"
-            )
-            synapses_learning_params[synapse_idx] = synapse_learning_params
-            self.set_agent_property_value(
-                id=pre_neuron_id,
-                property_name="output_synapses_learning_params",
-                value=synapses_learning_params,
-                dims=[
-                    len(synapses_learning_params),
-                    len(synapse_learning_params),
-                ],
-            )
-
-    def add_spike(self, neuron_id: int, tick: int, value: float) -> None:
-        """
-        Schedules an external input spike to this Neuron.
-
-        :param tick: tick at which spike should be triggered
-        :param value: spike value
-        """
-        spikes = self.get_agent_property_value(
-            id=neuron_id,
-            property_name="input_spikes",
-        )
-        spikes.append([tick, value])
-        self.set_agent_property_value(
-            neuron_id, "input_spikes", spikes, [len(spikes), 2]
-        )
-
-    def get_spike_times(self, neuron_id: int) -> np.array:
-        spike_train = super().get_agent_property_value(
-            id=neuron_id,
-            property_name="output_spikes",
-        )
-        spike_times = [i for i in range(len(spike_train)) if spike_train[i] > 0]
-        return spike_times
-
-    def summary(self) -> str:
-        """
-        Verbose summary of the network structure.
-
-        :return: str information of netowkr struture
-        """
-        summary = []
-        summary.append("Neuron information:")
-        for neuron_id in range(self._agent_factory.num_agents):
-            spikes = self.get_agent_property_value(neuron_id, "output_spikes")
-            summary.append(f"Neuron: {neuron_id} Spike Train: {str(spikes)}")
-
-        summary.append("\n\n\nSynapse information:")
-        for presynaptic_neuron_id in range(self._agent_factory.num_agents):
-            synapses = self.get_agent_property_value(
-                presynaptic_neuron_id, "output_synapses"
-            )
-            for synapse in synapses:
-                postsynaptic_neuron_id = synapse[0]
-                weight = synapse[1]
-                summary.append(
-                    (
-                        f"Neuron {presynaptic_neuron_id} -> {postsynaptic_neuron_id}"
-                        f": weight: {weight}"
-                    )
-                )
-
-        return "\n".join(summary)
-
-    def save(self, fpath: str):
-        super().save(self, fpath)
-
-    def load(self, fpath: str):
-        self = super().load(fpath)
-=======
 """
 Model class for building an SNN
 """
@@ -759,5 +370,4 @@
         super().save(self, fpath)
 
     def load(self, fpath: str):
-        self = super().load(fpath)
->>>>>>> c507cd44
+        self = super().load(fpath)