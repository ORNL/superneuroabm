"""
Model class for building an SNN
"""

from typing import Dict, Callable, List
from pathlib import Path

import numpy as np
from sagesim.space import NetworkSpace
from sagesim.model import Model
from sagesim.breed import Breed
from pathlib import Path

from superneuroabm.step_functions.soma.izh import izh_soma_step_func
from superneuroabm.step_functions.soma.lif import lif_soma_step_func
from superneuroabm.step_functions.synapse.single_exp import synapse_single_exp_step_func
<<<<<<< HEAD
from superneuroabm.step_functions.synapse.weighted_synapse import weighted_synapse_step_func
=======
>>>>>>> 837a22ec
from superneuroabm.step_functions.synapse.stdp.learning_rule_selector import (
    learning_rule_selector,
)

CURRENT_DIR_ABSPATH = Path(__file__).resolve().parent


class NeuromorphicModel(Model):
    def __init__(
        self,
        soma_breed_info: Dict[str, List[Callable]] = {
            "IZH_Soma": [
                (
                    izh_soma_step_func,
                    CURRENT_DIR_ABSPATH / "step_functions" / "soma" / "izh.py",
                )
            ],
            "LIF_Soma": [
                (
                    lif_soma_step_func,
                    CURRENT_DIR_ABSPATH / "step_functions" / "soma" / "lif.py",
                )
            ],
        },
        synapse_breed_info: Dict[str, List[Callable]] = {
            "Single_Exp_Synapse": [
                (
                    synapse_single_exp_step_func,
                    CURRENT_DIR_ABSPATH
                    / "step_functions"
                    / "synapse"
                    / "single_exp.py",
                ),
                (
                    learning_rule_selector,
                    CURRENT_DIR_ABSPATH
                    / "step_functions"
                    / "synapse"
                    / "stdp"
                    / "learning_rule_selector.py",
                ),
<<<<<<< HEAD
            ],
            "Weighted_Synapse": [
                (
                    weighted_synapse_step_func,
                    CURRENT_DIR_ABSPATH
                    / "step_functions"
                    / "synapse"
                    / "weighted_synapse.py",
                ),
                (
                    learning_rule_selector,
                    CURRENT_DIR_ABSPATH
                    / "step_functions"
                    / "synapse"
                    / "stdp"
                    / "learning_rule_selector.py",
                ),
=======
>>>>>>> 837a22ec
            ],
        },
    ) -> None:
        """
        Creates an SNN Model and provides methods to create, simulate,
        and monitor soma and synapses.

        :param use_gpu: True if the system supports CUDA GPU
            acceleration.
        :param soma_breed_info: Dict of breed name to List of
            Callable step functions. If specifed, will override
            the default soma breed and soma and synapse step
            functions, allowing for multi-breed simulations.
            Step functions will be executed on the respective
            breed every simulation step in the order specifed in the
            list.
        """
        super().__init__(space=NetworkSpace())

        soma_properties = {
            "parameters": [0.0, 0.0, 0.0, 0.0, 0.0],  # k, vth, C, a, b,
            "learning_parameters": [
                0.0 for _ in range(5)
            ],  # STDP_function name, tau_pre_stdp, tau_post_stdp, a_exp_pre, a_exp_post, Wmax, Wmin
            "internal_state": [0.0, 0.0, 0.0, 0.0],  # v, u
            "internal_learning_state": [
                0.0 for _ in range(3)
            ],  # pre_trace, post_trace, dW
            "synapse_delay_reg": [],  # Synapse delay
            "input_spikes_tensor": [],  # input spikes tensor
            "output_spikes_tensor": [],
            "internal_states_buffer": [],
            "internal_learning_states_buffer": [],  # learning states buffer
        }
        synapse_properties = {
            "parameters": [
                0.0 for _ in range(10)
            ],  # weight, delay, scale, Tau_fall, Tau_rise, tau_pre_stdp, tau_post_stdp, a_exp_pre, a_exp_post, stdp_history_length
            "learning_parameters": [
                0.0 for _ in range(5)
            ],  # STDP_function name, tau_pre_stdp, tau_post_stdp, a_exp_pre, a_exp_post, Wmax, Wmin
            "internal_state": [
                0.0 for _ in range(4)
            ],  # Isyn, Isyn_supp, pre_trace, post_trace
            "internal_learning_state": [
                0.0 for _ in range(3)
            ],  # pre_trace, post_trace, dW
            "synapse_delay_reg": [],  # Synapse delay
            "input_spikes_tensor": [],  # input spikes tensor
            "output_spikes_tensor": [],
            "internal_states_buffer": [],
            "internal_learning_states_buffer": [],  # learning states buffer
        }
        self._synapse_ids = []
        self._soma_ids = []
        self._soma_reset_states = {}

        self._soma_breeds: Dict[str, Breed] = {}
        for breed_name, step_funcs in soma_breed_info.items():
            soma_breed = Breed(breed_name)  # Strt here Ashish
            for prop_name, default_val in soma_properties.items():
                soma_breed.register_property(prop_name, default_val)
            for step_func_order, (step_func, module_fpath) in enumerate(step_funcs):
                module_fpath = (
                    CURRENT_DIR_ABSPATH / "izh_soma.py"
                    if module_fpath is None
                    else module_fpath
                )
                soma_breed.register_step_func(
                    step_func=step_func,
                    module_fpath=module_fpath,
                    priority=step_func_order,
                )
            self.register_breed(soma_breed)
            self._soma_breeds[breed_name] = soma_breed

        self._synapse_breeds: Dict[str, Breed] = {}
        for breed_name, step_funcs in synapse_breed_info.items():
            synapse_breed = Breed(breed_name)  # Strt here Ashish
            for prop_name, default_val in synapse_properties.items():
                synapse_breed.register_property(prop_name, default_val)
            for step_func_order, (step_func, module_fpath) in enumerate(step_funcs):
                module_fpath = (
                    CURRENT_DIR_ABSPATH / "izh_soma.py"
                    if module_fpath is None
                    else module_fpath
                )
                synapse_breed.register_step_func(
                    step_func=step_func,
                    module_fpath=module_fpath,
                    priority=100 + step_func_order,
                )
            self.register_breed(synapse_breed)
            self._synapse_breeds[breed_name] = synapse_breed

        self._synapse_index_map = {}
        self._synapse2defaultparameters: Dict[int, List[float]] = {}
        self._synapse2defaultlearningparameters: Dict[int, List[float]] = {}
        self._synapse2defaultinternalstate: Dict[int, List[float]] = {}
        self._synapse2defaultinternallearningstate: Dict[int, List[float]] = {}

    def set_global_property_value(name: str, value: float) -> None:
        if name in super().globals:
            super().set_global_property_value(name, value)
        else:
            super().register_global_property(name, value)

    def get_global_property_value(name: str) -> float:
        return super().get_global_property_value(name)

    def setup(
        self,
        use_gpu: bool = False,
        retain_parameters=True,
    ) -> None:
        """
        Resets the simulation and initializes agents.

        :param retain_parameters: False by default. If True, parameters are
            reset to their default values upon setup.
        """
        synapse_ids = self._synapse_ids
        soma_ids = self._soma_ids
        for synapse_id in synapse_ids:
            # Clear input spikes
            new_input_spikes = []
            super().set_agent_property_value(
                id=synapse_id,
                property_name="input_spikes_tensor",
                value=new_input_spikes,
            )
            # Clear synapse delay registers
            synapse_delay = len(
                super().get_agent_property_value(
                    id=synapse_id, property_name="synapse_delay_reg"
                )
            )
            synapse_delay_reg = [0 for _ in range(synapse_delay)]
            self.set_agent_property_value(
                synapse_id,
                "synapse_delay_reg",
                synapse_delay_reg,
            )
            # Reset parameters to defaults if retain_parameters is True
            if not retain_parameters:
                # Reset all synapse parameters to their default values
                default_synapse_parameters = self._synapse2defaultparameters[
                    synapse_id
                ]  # weight, delay, scale, Tau_fall, Tau_rise, tau_pre_stdp, tau_post_stdp, a_exp_pre, a_exp_post, stdp_history_length
                super().set_agent_property_value(
                    id=synapse_id,
                    property_name="parameters",
                    value=default_synapse_parameters,
                )
                default_synapse_learning_parameters = (
                    self._synapse2defaultlearningparameters[synapse_id]
                )
                super().set_agent_property_value(
                    id=synapse_id,
                    property_name="learning_parameters",
                    value=default_synapse_learning_parameters,
                )
            # Clear internal states

            synapse_internal_state = self._synapse2defaultinternalstate[synapse_id]
            super().set_agent_property_value(
                id=synapse_id,
                property_name="internal_state",
                value=synapse_internal_state,
            )
            synapse_internal_learning_state = (
                self._synapse2defaultinternallearningstate[synapse_id]
            )
            super().set_agent_property_value(
                id=synapse_id,
                property_name="internal_learning_state",
                value=synapse_internal_learning_state,
            )
        for soma_id in soma_ids:
            # Clear internal states
            super().set_agent_property_value(
                id=soma_id,
                property_name="internal_state",
                value=self._soma_reset_states[soma_id],
            )
        super().setup(use_gpu=use_gpu)

    def simulate(
        self, ticks: int, update_data_ticks: int = 1  # , num_cpu_proc: int = 4
    ) -> None:
        """
        Override of superneuroabm.core.model mainly to register an
        AgentDataCollector to monitor marked output somas.

        """
        for soma_id in self._soma_ids:
            # Clear output buffer
            output_buffer = [0 for _ in range(ticks)]
            super().set_agent_property_value(
                id=soma_id,
                property_name="output_spikes_tensor",
                value=output_buffer,
            )
            initial_internal_state = super().get_agent_property_value(
                id=soma_id, property_name="internal_state"
            )
            internal_states_buffer = [initial_internal_state[::] for _ in range(ticks)]
            super().set_agent_property_value(
                id=soma_id,
                property_name="internal_states_buffer",
                value=internal_states_buffer,
            )
        for synapse_id in self._synapse_ids:
            initial_internal_state = super().get_agent_property_value(
                id=synapse_id, property_name="internal_state"
            )
            internal_states_buffer = [initial_internal_state[::] for _ in range(ticks)]
            super().set_agent_property_value(
                id=synapse_id,
                property_name="internal_states_buffer",
                value=internal_states_buffer,
            )

            initial_internal_learning_state = super().get_agent_property_value(
                id=synapse_id, property_name="internal_learning_state"
            )
            internal_learning_states_buffer = [
                initial_internal_learning_state[::] for _ in range(ticks)
            ]
            super().set_agent_property_value(
                id=synapse_id,
                property_name="internal_learning_states_buffer",
                value=internal_learning_states_buffer,
            )
        super().simulate(ticks, update_data_ticks)  # , num_cpu_proc)

    def create_soma(
        self,
        breed: str,
        parameters: List[float],
        default_internal_state: List[float],
    ) -> int:
        """
        Creates and soma agent.

        :return: SAGESim agent id of soma

        """
        soma_id = super().create_agent_of_breed(
            breed=self._soma_breeds[breed],  # TODO fix
            parameters=parameters,
            internal_state=default_internal_state,
        )
        self._soma_ids.append(soma_id)
        self._soma_reset_states[soma_id] = default_internal_state
        return soma_id

    def create_synapse(
        self,
        breed: str,
        pre_soma_id: int,  # TODO edit
        post_soma_id: int,
        parameters: List[float],
        default_internal_state: List[float],
        learning_parameters: List[float] = [-1],
        default_internal_learning_state: List[float] = [],
    ) -> int:
        """
        Creates and adds Synapse agent.

        :param pre_soma_id: int presynaptic soma id
        :param post_soma_id: int postsynaptic soma id
        :param weight: weight of synapse
        :param synaptic delay: number of timesteps to delay synapse by
        :param synapse_learning_params: Optional. Any parameters used in a learning
            enabled step function. Must be specified in order of use
            in step function.
        """

        synaptic_delay = int(parameters[1])
        delay_reg = [0 for _ in range(synaptic_delay)]
        synapse_id = self.create_agent_of_breed(
            breed=self._synapse_breeds[breed],
            parameters=parameters,
            learning_parameters=learning_parameters,
            internal_state=default_internal_state,
            internal_learning_state=default_internal_learning_state,
            synapse_delay_reg=delay_reg,
        )
        self._synapse2defaultparameters[synapse_id] = parameters
        self._synapse2defaultlearningparameters[synapse_id] = learning_parameters
        self._synapse2defaultinternalstate[synapse_id] = default_internal_state
        self._synapse2defaultinternallearningstate[synapse_id] = (
            default_internal_learning_state
        )
        self._synapse_ids.append(synapse_id)

        network_space: NetworkSpace = self.get_space()
        if not np.isnan(pre_soma_id):
            network_space.connect_agents(
                synapse_id, pre_soma_id, directed=True
            )  # Necessary for read and STDP
        if not np.isnan(post_soma_id):
            network_space.connect_agents(
                synapse_id, post_soma_id, directed=True
            )  # Necessary due to STDP

            network_space.connect_agents(
                post_soma_id, synapse_id, directed=True
            )  # Necessary due to STDP
        return synapse_id

    def update_synapse(
        self,
        pre_soma_id: int,
        post_soma_id: int,
        parameters: List[float] = None,
    ):
        raise NotImplementedError("update_synapse is not implemented.")
        if pre_soma_id in self._synapse_index_map:
            output_synapse_index_map = self._synapse_index_map[pre_soma_id]
            if post_soma_id in output_synapse_index_map:
                synapse_idx = output_synapse_index_map[post_soma_id]
            else:
                raise ValueError(
                    f"Synapse {pre_soma_id} -> {post_soma_id} does not exist"
                )
        else:
            raise ValueError(f"Synapse {pre_soma_id} -> {post_soma_id} does not exist")

        # Update new synapse params
        if weight != None:
            output_synapses = self.get_agent_property_value(
                pre_soma_id, "output_synapses"
            )
            output_synapses[synapse_idx][1] = weight
            self.set_agent_property_value(
                pre_soma_id,
                "output_synapses",
                output_synapses,
            )

        # Update or enter learning params
        if synapse_learning_params:
            synapses_learning_params = self.get_agent_property_value(
                pre_soma_id, "output_synapses_learning_params"
            )
            synapses_learning_params[synapse_idx] = synapse_learning_params
            self.set_agent_property_value(
                id=pre_soma_id,
                property_name="output_synapses_learning_params",
                value=synapses_learning_params,
            )

    def add_spike(self, synapse_id: int, tick: int, value: float) -> None:
        """
        Schedules an external input spike to this soma.

        :param tick: tick at which spike should be triggered
        :param value: spike value
        """
        spikes = self.get_agent_property_value(
            id=synapse_id,
            property_name="input_spikes_tensor",
        )
        spikes.append([tick, value])
        self.set_agent_property_value(
            synapse_id, "input_spikes_tensor", spikes  # , [len(spikes), 2]
        )
        print(
            self.get_agent_property_value(
                id=synapse_id,
                property_name="input_spikes_tensor",
            )
        )

    def get_spike_times(self, soma_id: int) -> np.array:
        spike_train = super().get_agent_property_value(
            id=soma_id,
            property_name="output_spikes_tensor",
        )
        spike_times = [i for i in range(len(spike_train)) if spike_train[i] > 0]
        return spike_times

    def get_internal_states_history(self, agent_id: int) -> np.array:
        return super().get_agent_property_value(
            id=agent_id, property_name="internal_states_buffer"
        )

    def get_internal_learning_states_history(self, agent_id: int) -> np.array:
        return super().get_agent_property_value(
            id=agent_id, property_name="internal_learning_states_buffer"
        )

    def summary(self) -> str:
        """
        Verbose summary of the network structure.

        :return: str information of netowkr struture
        """
        raise NotImplementedError("summary is not implemented.")
        summary = []
        summary.append("soma information:")
        for soma_id in range(self._agent_factory.num_agents):
            spikes = self.get_agent_property_value(soma_id, "output_spikes")
            summary.append(f"soma: {soma_id} Spike Train: {str(spikes)}")

        summary.append("\n\n\nSynapse information:")
        for presynaptic_soma_id in range(self._agent_factory.num_agents):
            synapses = self.get_agent_property_value(
                presynaptic_soma_id, "output_synapses"
            )
            for synapse in synapses:
                postsynaptic_soma_id = synapse[0]
                weight = synapse[1]
                summary.append(
                    (
                        f"soma {presynaptic_soma_id} -> {postsynaptic_soma_id}"
                        f": weight: {weight}"
                    )
                )

        return "\n".join(summary)

    def save(self, fpath: str):
        super().save(self, fpath)

    def load(self, fpath: str):
        self = super().load(fpath)<|MERGE_RESOLUTION|>--- conflicted
+++ resolved
@@ -14,10 +14,7 @@
 from superneuroabm.step_functions.soma.izh import izh_soma_step_func
 from superneuroabm.step_functions.soma.lif import lif_soma_step_func
 from superneuroabm.step_functions.synapse.single_exp import synapse_single_exp_step_func
-<<<<<<< HEAD
 from superneuroabm.step_functions.synapse.weighted_synapse import weighted_synapse_step_func
-=======
->>>>>>> 837a22ec
 from superneuroabm.step_functions.synapse.stdp.learning_rule_selector import (
     learning_rule_selector,
 )
@@ -59,7 +56,6 @@
                     / "stdp"
                     / "learning_rule_selector.py",
                 ),
-<<<<<<< HEAD
             ],
             "Weighted_Synapse": [
                 (
@@ -77,8 +73,6 @@
                     / "stdp"
                     / "learning_rule_selector.py",
                 ),
-=======
->>>>>>> 837a22ec
             ],
         },
     ) -> None:
@@ -448,12 +442,6 @@
         self.set_agent_property_value(
             synapse_id, "input_spikes_tensor", spikes  # , [len(spikes), 2]
         )
-        print(
-            self.get_agent_property_value(
-                id=synapse_id,
-                property_name="input_spikes_tensor",
-            )
-        )
 
     def get_spike_times(self, soma_id: int) -> np.array:
         spike_train = super().get_agent_property_value(
