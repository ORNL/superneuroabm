<<<<<<< HEAD
"""
Neuron and synapse step functions for spiking neural networks

"""

import math
import cupy as cp


def neuron_step_func(
    my_idx,
    agents_index_in_subcontext,
    global_data_vector,
    breeds,
    locations,
    thresholds,
    reset_states,
    leaks,
    refractory_periods,
    output_synapsess,
    t_elapses,
    internal_state,
    neuron_delay_regs,
    input_spikess,
    output_synapses_learning_paramss,
    output_spikess,
):
    t_current = int(global_data_vector[0])
    # update t_elapse from refractory period time
    t_elapses[my_idx] = 0 if t_elapses[my_idx] == 0 else t_elapses[my_idx] - 1
    # If still in refractory period, return
    if not t_elapses[my_idx] > 0:
        # Update Vm with the input spikes if any:
        for spike_idx in range(len(input_spikess[my_idx])):
            spike = input_spikess[my_idx][spike_idx]
            if spike[0] == t_current:
                internal_state[my_idx] += spike[1]

        internal_state[my_idx] = (
            internal_state[my_idx] - leaks[my_idx]
            if internal_state[my_idx] - leaks[my_idx] > reset_states[my_idx]
            else reset_states[my_idx]
        )

        # Apply axonal delay to the output of the spike:
        # Shift the register each time step
        head = t_current % len(neuron_delay_regs[my_idx])
        # overwrite previous tail of delay register with current head (current Vm)
        # O(1) vs shifting the whole array which is O(n)
        neuron_delay_regs[my_idx, head] = (
            1 if internal_state[my_idx] > thresholds[my_idx] else 0
        )

        # Update outgoing synapses
        # head + 1 is tail and is the oldest entry on delay_reg
        # head is the current Vm
        oldest_idx = (
            0
            if len(neuron_delay_regs[my_idx]) == 1
            or head + 1 >= len(neuron_delay_regs[my_idx])
            else head + 1
        )  # index of oldest entry on delay_reg

        for synapse_idx in range(len(output_synapsess[my_idx])):
            synapse_info = output_synapsess[my_idx][synapse_idx]
            out_neuron_id = synapse_info[0]
            weight = synapse_info[1]
            syn_delay_reg_len = 0
            for synapse_register_idx in range(2, len(synapse_info)):
                val = synapse_info[synapse_register_idx]
                if not cp.isnan(val):
                    syn_delay_reg_len += 1
            if syn_delay_reg_len > 0:
                syn_delay_reg_head = t_current % (syn_delay_reg_len)
                # Check if delayed Vm was over threshold, if so spike
                output_synapsess[my_idx][synapse_idx][2 + syn_delay_reg_head] = (
                    1 if neuron_delay_regs[my_idx][oldest_idx] > 0 else 0
                )

        # If spike, reset and refactor
        if neuron_delay_regs[my_idx][oldest_idx] > 0:
            # reset Vm
            internal_state[my_idx] = reset_states[my_idx]
            # start refractory period
            t_elapses[my_idx] = refractory_periods[my_idx]
            output_spikess[my_idx][t_current] = 1


def synapse_step_func(
    my_idx,
    agents_index_in_subcontext,
    global_data_vector,
    breeds,
    locations,
    thresholds,
    reset_states,
    leaks,
    refractory_periods,
    output_synapsess,
    t_elapses,
    internal_state,
    neuron_delay_regs,
    input_spikess,
    output_synapses_learning_paramss,
    output_spikess,
):
    t_current = int(global_data_vector[0])
    # Update outgoing synapses if any
    for synapse_idx in range(len(output_synapsess[my_idx])):
        out_synapse_info = output_synapsess[my_idx][synapse_idx]
        if not cp.isnan(out_synapse_info[0]):
            out_neuron_id = int(out_synapse_info[0])
            # If out_neuron still in refractory period, return
            if not t_elapses[out_neuron_id] > 0:
                weight = out_synapse_info[1]
                # Check if delayed Vm was over threshold, if so spike
                syn_delay_reg_len = 0
                for synapse_register_idx in range(2, len(out_synapse_info)):
                    val = out_synapse_info[synapse_register_idx]
                    if not cp.isnan(val):
                        syn_delay_reg_len += 1
                if syn_delay_reg_len > 0:
                    syn_delay_reg_head = t_current % (syn_delay_reg_len)
                    syn_delay_reg_tail = (
                        0
                        if syn_delay_reg_len == 1
                        or syn_delay_reg_head + 1 >= syn_delay_reg_len
                        else syn_delay_reg_head + 1
                    )
                    Vm = out_synapse_info[2 + syn_delay_reg_tail]
                    if not cp.isnan(Vm) and Vm != 0:
                        internal_state[out_neuron_id] += weight


def synapse_with_stdp_step_func(
    global_data_vector,
    breeds,
    thresholds,
    reset_states,
    leaks,
    refractory_periods,
    output_synapsess,
    t_elapses,
    internal_state,
    neuron_delay_regs,
    input_spikess,
    output_synapses_learning_paramss,
    output_spikess,
    my_idx,
):
    t_current = int(global_data_vector[0])
    # Update outgoing synapses if any
    out_synapses_info = output_synapsess[my_idx]
    for synapse_idx in range(len(out_synapses_info)):
        out_synapse_info = out_synapses_info[synapse_idx]
        out_neuron_id = out_synapse_info[0]
        if math.isnan(out_neuron_id):
            break
        out_neuron_id = int(out_neuron_id)
        weight = out_synapse_info[1]
        synapse_register = out_synapse_info[2:]
        # Check if delayed Vm was over threshold, if so spike
        # We'll perform a rotation of the synapse_register to
        # emulate FIFO behavior of the spikes.
        # For this find the delay register head and tail
        syn_delay_reg_len = 0
        for val in synapse_register:
            if math.isnan(val):
                break
            syn_delay_reg_len += 1
        if not syn_delay_reg_len:
            continue
        # The delay register head pointer moves forward along
        # the delay register with ticks and wraps around once
        # the end is reached.
        syn_delay_reg_head = t_current % (syn_delay_reg_len)
        syn_delay_reg_tail = (
            0
            if syn_delay_reg_len == 1 or syn_delay_reg_head + 1 >= syn_delay_reg_len
            else syn_delay_reg_head + 1
        )
        # The earliest spike still in the register is at
        # syn_delay_reg_tail and affects the out_neuron during
        # this tick.
        Vm = synapse_register[syn_delay_reg_tail]
        if not math.isnan(Vm) and Vm != 0:
            internal_state[int(out_neuron_id)] += weight

        # Perform STDP weight change
        if t_current < 2:
            return
        output_synapse_learning_params = output_synapses_learning_paramss[my_idx][
            synapse_idx
        ]
        stdp_timesteps = output_synapse_learning_params[0]
        A_pos = output_synapse_learning_params[1]  # 0.6
        A_neg = output_synapse_learning_params[2]  # 0.3
        tau_pos = output_synapse_learning_params[3]  # 8
        tau_neg = output_synapse_learning_params[4]  # 5

        presynaptic_spikes = output_spikess[my_idx]
        postsynaptic_spikes = output_spikess[int(out_neuron_id)]
        delta_w = 0
        for delta_t in range(int(stdp_timesteps)):
            pre_to_post_correlation = (
                presynaptic_spikes[t_current - 1 - delta_t]
                * postsynaptic_spikes[t_current]
            )
            delta_w += A_pos * math.exp(delta_t / tau_pos) * pre_to_post_correlation
            post_to_pre_correlation = (
                postsynaptic_spikes[t_current]
                * presynaptic_spikes[t_current - 1 - delta_t]
            )
            delta_w -= A_neg * math.exp(delta_t / tau_neg) * post_to_pre_correlation
        w_old = weight
        sigma = 0.8  # weight change rate
        w_max = 1000
        if delta_w > 0:
            w_new = w_old + sigma * delta_w * (w_max - w_old)
        else:
            w_new = w_old + sigma * delta_w * (w_old - w_max)
        # set new weight of synapse. Weight is at index 1
        output_synapsess[my_idx][synapse_idx][1] = w_new
=======
"""
Neuron and synapse step functions for spiking neural networks

"""
import math


def neuron_step_func(
    global_data_vector,
    breeds,
    thresholds,
    reset_states,
    leaks,
    refractory_periods,
    output_synapsess,
    t_elapses,
    internal_state,
    neuron_delay_regs,
    input_spikess,
    output_synapses_learning_paramss,
    output_spikess,
    my_idx,
):
    t_current = int(global_data_vector[0])
    # update t_elapse from refractory period time
    t_elapses[my_idx] = 0 if t_elapses[my_idx] == 0 else t_elapses[my_idx] - 1
    # If still in refractory period, return
    if t_elapses[my_idx] > 0:
        return
    # Otherwise update Vm, etc
    # Update Vm with the input spikes if any:
    for spike in input_spikess[my_idx]:
        if spike[0] == t_current:
            internal_state[my_idx] += spike[1]
    internal_state[my_idx] = (
        internal_state[my_idx] - leaks[my_idx]
        if internal_state[my_idx] - leaks[my_idx] > reset_states[my_idx]
        else reset_states[my_idx]
    )

    # Apply axonal delay to the output of the spike:
    # Shift the register each time step
    head = t_current % len(neuron_delay_regs[my_idx])
    neuron_delay_regs[my_idx, head] = (
        1 if internal_state[my_idx] > thresholds[my_idx] else 0
    )

    # Update outgoing synapses
    oldest_idx = (
        0
        if len(neuron_delay_regs[my_idx]) == 1
        or head + 1 >= len(neuron_delay_regs[my_idx])
        else head + 1
    )  # index of oldest entry on delay_reg
    for synapse_idx, synapse_info in enumerate(output_synapsess[my_idx]):
        out_neuron_id = synapse_info[0]
        weight = synapse_info[1]
        synapse_register = synapse_info[2:]
        syn_delay_reg_len = 0
        for val in synapse_register:
            if math.isnan(val):
                break
            syn_delay_reg_len += 1
        if not syn_delay_reg_len:
            continue
        syn_delay_reg_head = t_current % (syn_delay_reg_len)
        # Check if delayed Vm was over threshold, if so spike
        output_synapsess[my_idx][synapse_idx][2 + syn_delay_reg_head] = (
            1 if neuron_delay_regs[my_idx][oldest_idx] else 0
        )

    # If spike reset and refactor
    if neuron_delay_regs[my_idx][oldest_idx]:
        # reset Vm
        internal_state[my_idx] = reset_states[my_idx]
        # start refractory period
        t_elapses[my_idx] = refractory_periods[my_idx]
        output_spikess[my_idx][t_current] = 1


def synapse_step_func(
    global_data_vector,
    breeds,
    thresholds,
    reset_states,
    leaks,
    refractory_periods,
    output_synapsess,
    t_elapses,
    internal_state,
    neuron_delay_regs,
    input_spikess,
    output_synapses_learning_paramss,
    output_spikess,
    my_idx,
):
    t_current = int(global_data_vector[0])
    # Update outgoing synapses if any
    for synapse_idx in range(len(output_synapsess[my_idx])):
        out_synapse_info = output_synapsess[my_idx][synapse_idx]
        out_neuron_id = out_synapse_info[0]
        if math.isnan(out_neuron_id):
            break
        out_neuron_id = int(out_neuron_id)
        # If out_neuron still in refractory period, return
        if t_elapses[out_neuron_id] > 0:
            continue
        weight = out_synapse_info[1]
        synapse_register = out_synapse_info[2:]
        # Check if delayed Vm was over threshold, if so spike
        syn_delay_reg_len = 0
        for val in synapse_register:
            if math.isnan(val):
                break
            syn_delay_reg_len += 1
        if not syn_delay_reg_len:
            continue
        syn_delay_reg_head = t_current % (syn_delay_reg_len)
        syn_delay_reg_tail = (
            0
            if syn_delay_reg_len == 1
            or syn_delay_reg_head + 1 >= syn_delay_reg_len
            else syn_delay_reg_head + 1
        )
        Vm = synapse_register[syn_delay_reg_tail]
        if not math.isnan(Vm) and Vm != 0:
            internal_state[out_neuron_id] += weight


def synapse_with_stdp_step_func(
    global_data_vector,
    breeds,
    thresholds,
    reset_states,
    leaks,
    refractory_periods,
    output_synapsess,
    t_elapses,
    internal_state,
    neuron_delay_regs,
    input_spikess,
    output_synapses_learning_paramss,
    output_spikess,
    my_idx,
):
    t_current = int(global_data_vector[0])
    # Update outgoing synapses if any
    out_synapses_info = output_synapsess[my_idx]
    for synapse_idx in range(len(out_synapses_info)):
        out_synapse_info = out_synapses_info[synapse_idx]
        out_neuron_id = out_synapse_info[0]
        if math.isnan(out_neuron_id):
            break
        out_neuron_id = int(out_neuron_id)
        weight = out_synapse_info[1]
        synapse_register = out_synapse_info[2:]
        # Check if delayed Vm was over threshold, if so spike
        # We'll perform a rotation of the synapse_register to
        # emulate FIFO behavior of the spikes.
        # For this find the delay register head and tail
        syn_delay_reg_len = 0
        for val in synapse_register:
            if math.isnan(val):
                break
            syn_delay_reg_len += 1
        if not syn_delay_reg_len:
            continue
        # The delay register head pointer moves forward along
        # the delay register with ticks and wraps around once
        # the end is reached.
        syn_delay_reg_head = t_current % (syn_delay_reg_len)
        syn_delay_reg_tail = (
            0
            if syn_delay_reg_len == 1
            or syn_delay_reg_head + 1 >= syn_delay_reg_len
            else syn_delay_reg_head + 1
        )
        # The earliest spike still in the register is at
        # syn_delay_reg_tail and affects the out_neuron during
        # this tick.
        Vm = synapse_register[syn_delay_reg_tail]
        if not math.isnan(Vm) and Vm != 0:
            internal_state[int(out_neuron_id)] += weight

        # Perform STDP weight change
        if t_current < 2:
            return
        output_synapse_learning_params = output_synapses_learning_paramss[
            my_idx
        ][synapse_idx]
        stdp_timesteps = output_synapse_learning_params[0]
        A_pos = output_synapse_learning_params[1]  # 0.6
        A_neg = output_synapse_learning_params[2]  # 0.3
        tau_pos = output_synapse_learning_params[3]  # 8
        tau_neg = output_synapse_learning_params[4]  # 5
        sigma = output_synapse_learning_params[5] # 0.8 # weight change rate
        w_max = output_synapse_learning_params[6] # 1000 

        presynaptic_spikes = output_spikess[my_idx]
        postsynaptic_spikes = output_spikess[int(out_neuron_id)]
        delta_w = 0
        for delta_t in range(int(stdp_timesteps)):
            pre_to_post_correlation = (
                presynaptic_spikes[t_current - 1 - delta_t]
                * postsynaptic_spikes[t_current]
            )
            delta_w += (
                A_pos * math.exp(delta_t / tau_pos) * pre_to_post_correlation
            )
            post_to_pre_correlation = (
                postsynaptic_spikes[t_current]
                * presynaptic_spikes[t_current - 1 - delta_t]
            )
            delta_w -= (
                A_neg * math.exp(delta_t / tau_neg) * post_to_pre_correlation
            )
        w_old = weight
        if delta_w > 0:
            w_new = w_old + sigma * delta_w * (w_max - w_old)
        else:
            w_new = w_old + sigma * delta_w * (w_old - w_max)
        # set new weight of synapse. Weight is at index 1
        output_synapsess[my_idx][synapse_idx][1] = w_new
>>>>>>> c507cd44
<|MERGE_RESOLUTION|>--- conflicted
+++ resolved
@@ -1,19 +1,13 @@
-<<<<<<< HEAD
 """
 Neuron and synapse step functions for spiking neural networks
 
 """
-
 import math
-import cupy as cp
 
 
 def neuron_step_func(
-    my_idx,
-    agents_index_in_subcontext,
     global_data_vector,
     breeds,
-    locations,
     thresholds,
     reset_states,
     leaks,
@@ -25,74 +19,68 @@
     input_spikess,
     output_synapses_learning_paramss,
     output_spikess,
+    my_idx,
 ):
     t_current = int(global_data_vector[0])
     # update t_elapse from refractory period time
     t_elapses[my_idx] = 0 if t_elapses[my_idx] == 0 else t_elapses[my_idx] - 1
     # If still in refractory period, return
-    if not t_elapses[my_idx] > 0:
-        # Update Vm with the input spikes if any:
-        for spike_idx in range(len(input_spikess[my_idx])):
-            spike = input_spikess[my_idx][spike_idx]
-            if spike[0] == t_current:
-                internal_state[my_idx] += spike[1]
-
-        internal_state[my_idx] = (
-            internal_state[my_idx] - leaks[my_idx]
-            if internal_state[my_idx] - leaks[my_idx] > reset_states[my_idx]
-            else reset_states[my_idx]
+    if t_elapses[my_idx] > 0:
+        return
+    # Otherwise update Vm, etc
+    # Update Vm with the input spikes if any:
+    for spike in input_spikess[my_idx]:
+        if spike[0] == t_current:
+            internal_state[my_idx] += spike[1]
+    internal_state[my_idx] = (
+        internal_state[my_idx] - leaks[my_idx]
+        if internal_state[my_idx] - leaks[my_idx] > reset_states[my_idx]
+        else reset_states[my_idx]
+    )
+
+    # Apply axonal delay to the output of the spike:
+    # Shift the register each time step
+    head = t_current % len(neuron_delay_regs[my_idx])
+    neuron_delay_regs[my_idx, head] = (
+        1 if internal_state[my_idx] > thresholds[my_idx] else 0
+    )
+
+    # Update outgoing synapses
+    oldest_idx = (
+        0
+        if len(neuron_delay_regs[my_idx]) == 1
+        or head + 1 >= len(neuron_delay_regs[my_idx])
+        else head + 1
+    )  # index of oldest entry on delay_reg
+    for synapse_idx, synapse_info in enumerate(output_synapsess[my_idx]):
+        out_neuron_id = synapse_info[0]
+        weight = synapse_info[1]
+        synapse_register = synapse_info[2:]
+        syn_delay_reg_len = 0
+        for val in synapse_register:
+            if math.isnan(val):
+                break
+            syn_delay_reg_len += 1
+        if not syn_delay_reg_len:
+            continue
+        syn_delay_reg_head = t_current % (syn_delay_reg_len)
+        # Check if delayed Vm was over threshold, if so spike
+        output_synapsess[my_idx][synapse_idx][2 + syn_delay_reg_head] = (
+            1 if neuron_delay_regs[my_idx][oldest_idx] else 0
         )
 
-        # Apply axonal delay to the output of the spike:
-        # Shift the register each time step
-        head = t_current % len(neuron_delay_regs[my_idx])
-        # overwrite previous tail of delay register with current head (current Vm)
-        # O(1) vs shifting the whole array which is O(n)
-        neuron_delay_regs[my_idx, head] = (
-            1 if internal_state[my_idx] > thresholds[my_idx] else 0
-        )
-
-        # Update outgoing synapses
-        # head + 1 is tail and is the oldest entry on delay_reg
-        # head is the current Vm
-        oldest_idx = (
-            0
-            if len(neuron_delay_regs[my_idx]) == 1
-            or head + 1 >= len(neuron_delay_regs[my_idx])
-            else head + 1
-        )  # index of oldest entry on delay_reg
-
-        for synapse_idx in range(len(output_synapsess[my_idx])):
-            synapse_info = output_synapsess[my_idx][synapse_idx]
-            out_neuron_id = synapse_info[0]
-            weight = synapse_info[1]
-            syn_delay_reg_len = 0
-            for synapse_register_idx in range(2, len(synapse_info)):
-                val = synapse_info[synapse_register_idx]
-                if not cp.isnan(val):
-                    syn_delay_reg_len += 1
-            if syn_delay_reg_len > 0:
-                syn_delay_reg_head = t_current % (syn_delay_reg_len)
-                # Check if delayed Vm was over threshold, if so spike
-                output_synapsess[my_idx][synapse_idx][2 + syn_delay_reg_head] = (
-                    1 if neuron_delay_regs[my_idx][oldest_idx] > 0 else 0
-                )
-
-        # If spike, reset and refactor
-        if neuron_delay_regs[my_idx][oldest_idx] > 0:
-            # reset Vm
-            internal_state[my_idx] = reset_states[my_idx]
-            # start refractory period
-            t_elapses[my_idx] = refractory_periods[my_idx]
-            output_spikess[my_idx][t_current] = 1
+    # If spike reset and refactor
+    if neuron_delay_regs[my_idx][oldest_idx]:
+        # reset Vm
+        internal_state[my_idx] = reset_states[my_idx]
+        # start refractory period
+        t_elapses[my_idx] = refractory_periods[my_idx]
+        output_spikess[my_idx][t_current] = 1
 
 
 def synapse_step_func(
-    my_idx,
-    agents_index_in_subcontext,
     global_data_vector,
     breeds,
-    locations,
     thresholds,
     reset_states,
     leaks,
@@ -104,33 +92,39 @@
     input_spikess,
     output_synapses_learning_paramss,
     output_spikess,
+    my_idx,
 ):
     t_current = int(global_data_vector[0])
     # Update outgoing synapses if any
     for synapse_idx in range(len(output_synapsess[my_idx])):
         out_synapse_info = output_synapsess[my_idx][synapse_idx]
-        if not cp.isnan(out_synapse_info[0]):
-            out_neuron_id = int(out_synapse_info[0])
-            # If out_neuron still in refractory period, return
-            if not t_elapses[out_neuron_id] > 0:
-                weight = out_synapse_info[1]
-                # Check if delayed Vm was over threshold, if so spike
-                syn_delay_reg_len = 0
-                for synapse_register_idx in range(2, len(out_synapse_info)):
-                    val = out_synapse_info[synapse_register_idx]
-                    if not cp.isnan(val):
-                        syn_delay_reg_len += 1
-                if syn_delay_reg_len > 0:
-                    syn_delay_reg_head = t_current % (syn_delay_reg_len)
-                    syn_delay_reg_tail = (
-                        0
-                        if syn_delay_reg_len == 1
-                        or syn_delay_reg_head + 1 >= syn_delay_reg_len
-                        else syn_delay_reg_head + 1
-                    )
-                    Vm = out_synapse_info[2 + syn_delay_reg_tail]
-                    if not cp.isnan(Vm) and Vm != 0:
-                        internal_state[out_neuron_id] += weight
+        out_neuron_id = out_synapse_info[0]
+        if math.isnan(out_neuron_id):
+            break
+        out_neuron_id = int(out_neuron_id)
+        # If out_neuron still in refractory period, return
+        if t_elapses[out_neuron_id] > 0:
+            continue
+        weight = out_synapse_info[1]
+        synapse_register = out_synapse_info[2:]
+        # Check if delayed Vm was over threshold, if so spike
+        syn_delay_reg_len = 0
+        for val in synapse_register:
+            if math.isnan(val):
+                break
+            syn_delay_reg_len += 1
+        if not syn_delay_reg_len:
+            continue
+        syn_delay_reg_head = t_current % (syn_delay_reg_len)
+        syn_delay_reg_tail = (
+            0
+            if syn_delay_reg_len == 1
+            or syn_delay_reg_head + 1 >= syn_delay_reg_len
+            else syn_delay_reg_head + 1
+        )
+        Vm = synapse_register[syn_delay_reg_tail]
+        if not math.isnan(Vm) and Vm != 0:
+            internal_state[out_neuron_id] += weight
 
 
 def synapse_with_stdp_step_func(
@@ -177,225 +171,6 @@
         syn_delay_reg_head = t_current % (syn_delay_reg_len)
         syn_delay_reg_tail = (
             0
-            if syn_delay_reg_len == 1 or syn_delay_reg_head + 1 >= syn_delay_reg_len
-            else syn_delay_reg_head + 1
-        )
-        # The earliest spike still in the register is at
-        # syn_delay_reg_tail and affects the out_neuron during
-        # this tick.
-        Vm = synapse_register[syn_delay_reg_tail]
-        if not math.isnan(Vm) and Vm != 0:
-            internal_state[int(out_neuron_id)] += weight
-
-        # Perform STDP weight change
-        if t_current < 2:
-            return
-        output_synapse_learning_params = output_synapses_learning_paramss[my_idx][
-            synapse_idx
-        ]
-        stdp_timesteps = output_synapse_learning_params[0]
-        A_pos = output_synapse_learning_params[1]  # 0.6
-        A_neg = output_synapse_learning_params[2]  # 0.3
-        tau_pos = output_synapse_learning_params[3]  # 8
-        tau_neg = output_synapse_learning_params[4]  # 5
-
-        presynaptic_spikes = output_spikess[my_idx]
-        postsynaptic_spikes = output_spikess[int(out_neuron_id)]
-        delta_w = 0
-        for delta_t in range(int(stdp_timesteps)):
-            pre_to_post_correlation = (
-                presynaptic_spikes[t_current - 1 - delta_t]
-                * postsynaptic_spikes[t_current]
-            )
-            delta_w += A_pos * math.exp(delta_t / tau_pos) * pre_to_post_correlation
-            post_to_pre_correlation = (
-                postsynaptic_spikes[t_current]
-                * presynaptic_spikes[t_current - 1 - delta_t]
-            )
-            delta_w -= A_neg * math.exp(delta_t / tau_neg) * post_to_pre_correlation
-        w_old = weight
-        sigma = 0.8  # weight change rate
-        w_max = 1000
-        if delta_w > 0:
-            w_new = w_old + sigma * delta_w * (w_max - w_old)
-        else:
-            w_new = w_old + sigma * delta_w * (w_old - w_max)
-        # set new weight of synapse. Weight is at index 1
-        output_synapsess[my_idx][synapse_idx][1] = w_new
-=======
-"""
-Neuron and synapse step functions for spiking neural networks
-
-"""
-import math
-
-
-def neuron_step_func(
-    global_data_vector,
-    breeds,
-    thresholds,
-    reset_states,
-    leaks,
-    refractory_periods,
-    output_synapsess,
-    t_elapses,
-    internal_state,
-    neuron_delay_regs,
-    input_spikess,
-    output_synapses_learning_paramss,
-    output_spikess,
-    my_idx,
-):
-    t_current = int(global_data_vector[0])
-    # update t_elapse from refractory period time
-    t_elapses[my_idx] = 0 if t_elapses[my_idx] == 0 else t_elapses[my_idx] - 1
-    # If still in refractory period, return
-    if t_elapses[my_idx] > 0:
-        return
-    # Otherwise update Vm, etc
-    # Update Vm with the input spikes if any:
-    for spike in input_spikess[my_idx]:
-        if spike[0] == t_current:
-            internal_state[my_idx] += spike[1]
-    internal_state[my_idx] = (
-        internal_state[my_idx] - leaks[my_idx]
-        if internal_state[my_idx] - leaks[my_idx] > reset_states[my_idx]
-        else reset_states[my_idx]
-    )
-
-    # Apply axonal delay to the output of the spike:
-    # Shift the register each time step
-    head = t_current % len(neuron_delay_regs[my_idx])
-    neuron_delay_regs[my_idx, head] = (
-        1 if internal_state[my_idx] > thresholds[my_idx] else 0
-    )
-
-    # Update outgoing synapses
-    oldest_idx = (
-        0
-        if len(neuron_delay_regs[my_idx]) == 1
-        or head + 1 >= len(neuron_delay_regs[my_idx])
-        else head + 1
-    )  # index of oldest entry on delay_reg
-    for synapse_idx, synapse_info in enumerate(output_synapsess[my_idx]):
-        out_neuron_id = synapse_info[0]
-        weight = synapse_info[1]
-        synapse_register = synapse_info[2:]
-        syn_delay_reg_len = 0
-        for val in synapse_register:
-            if math.isnan(val):
-                break
-            syn_delay_reg_len += 1
-        if not syn_delay_reg_len:
-            continue
-        syn_delay_reg_head = t_current % (syn_delay_reg_len)
-        # Check if delayed Vm was over threshold, if so spike
-        output_synapsess[my_idx][synapse_idx][2 + syn_delay_reg_head] = (
-            1 if neuron_delay_regs[my_idx][oldest_idx] else 0
-        )
-
-    # If spike reset and refactor
-    if neuron_delay_regs[my_idx][oldest_idx]:
-        # reset Vm
-        internal_state[my_idx] = reset_states[my_idx]
-        # start refractory period
-        t_elapses[my_idx] = refractory_periods[my_idx]
-        output_spikess[my_idx][t_current] = 1
-
-
-def synapse_step_func(
-    global_data_vector,
-    breeds,
-    thresholds,
-    reset_states,
-    leaks,
-    refractory_periods,
-    output_synapsess,
-    t_elapses,
-    internal_state,
-    neuron_delay_regs,
-    input_spikess,
-    output_synapses_learning_paramss,
-    output_spikess,
-    my_idx,
-):
-    t_current = int(global_data_vector[0])
-    # Update outgoing synapses if any
-    for synapse_idx in range(len(output_synapsess[my_idx])):
-        out_synapse_info = output_synapsess[my_idx][synapse_idx]
-        out_neuron_id = out_synapse_info[0]
-        if math.isnan(out_neuron_id):
-            break
-        out_neuron_id = int(out_neuron_id)
-        # If out_neuron still in refractory period, return
-        if t_elapses[out_neuron_id] > 0:
-            continue
-        weight = out_synapse_info[1]
-        synapse_register = out_synapse_info[2:]
-        # Check if delayed Vm was over threshold, if so spike
-        syn_delay_reg_len = 0
-        for val in synapse_register:
-            if math.isnan(val):
-                break
-            syn_delay_reg_len += 1
-        if not syn_delay_reg_len:
-            continue
-        syn_delay_reg_head = t_current % (syn_delay_reg_len)
-        syn_delay_reg_tail = (
-            0
-            if syn_delay_reg_len == 1
-            or syn_delay_reg_head + 1 >= syn_delay_reg_len
-            else syn_delay_reg_head + 1
-        )
-        Vm = synapse_register[syn_delay_reg_tail]
-        if not math.isnan(Vm) and Vm != 0:
-            internal_state[out_neuron_id] += weight
-
-
-def synapse_with_stdp_step_func(
-    global_data_vector,
-    breeds,
-    thresholds,
-    reset_states,
-    leaks,
-    refractory_periods,
-    output_synapsess,
-    t_elapses,
-    internal_state,
-    neuron_delay_regs,
-    input_spikess,
-    output_synapses_learning_paramss,
-    output_spikess,
-    my_idx,
-):
-    t_current = int(global_data_vector[0])
-    # Update outgoing synapses if any
-    out_synapses_info = output_synapsess[my_idx]
-    for synapse_idx in range(len(out_synapses_info)):
-        out_synapse_info = out_synapses_info[synapse_idx]
-        out_neuron_id = out_synapse_info[0]
-        if math.isnan(out_neuron_id):
-            break
-        out_neuron_id = int(out_neuron_id)
-        weight = out_synapse_info[1]
-        synapse_register = out_synapse_info[2:]
-        # Check if delayed Vm was over threshold, if so spike
-        # We'll perform a rotation of the synapse_register to
-        # emulate FIFO behavior of the spikes.
-        # For this find the delay register head and tail
-        syn_delay_reg_len = 0
-        for val in synapse_register:
-            if math.isnan(val):
-                break
-            syn_delay_reg_len += 1
-        if not syn_delay_reg_len:
-            continue
-        # The delay register head pointer moves forward along
-        # the delay register with ticks and wraps around once
-        # the end is reached.
-        syn_delay_reg_head = t_current % (syn_delay_reg_len)
-        syn_delay_reg_tail = (
-            0
             if syn_delay_reg_len == 1
             or syn_delay_reg_head + 1 >= syn_delay_reg_len
             else syn_delay_reg_head + 1
@@ -445,5 +220,4 @@
         else:
             w_new = w_old + sigma * delta_w * (w_old - w_max)
         # set new weight of synapse. Weight is at index 1
-        output_synapsess[my_idx][synapse_idx][1] = w_new
->>>>>>> c507cd44
+        output_synapsess[my_idx][synapse_idx][1] = w_new