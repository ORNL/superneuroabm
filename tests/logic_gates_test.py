--- conflicted
+++ resolved
@@ -1,171 +1,3 @@
-<<<<<<< HEAD
-import unittest
-
-from superneuroabm.model import NeuromorphicModel
-
-
-class LogicGatesTest(unittest.TestCase):
-    """
-    Tests SNN semantics by ensuring that basic logic
-    gate functionality can be replicated.
-
-    """
-
-    def __init__(self, methodName: str = ...) -> None:
-        super().__init__(methodName)
-        # Create NeuromorphicModel
-        self._model = NeuromorphicModel()
-        self._use_gpu = False
-
-    def test_two_neurons(self):
-        """Tests working of two neurons"""
-
-        # Create neuron
-        neuron_0 = self._model.create_neuron(threshold=0.0)
-        neuron_1 = self._model.create_neuron(threshold=0.0)
-
-        # Create synapse
-        self._model.create_synapse(pre_neuron_id=neuron_0, post_neuron_id=neuron_1)
-
-        # Setup and simulate
-        self._model.setup(output_buffer_len=10, use_gpu=self._use_gpu)
-
-        # Add spikes
-        spikes = [(1, 1), (2, 1)]
-        for spike in spikes:
-            self._model.add_spike(neuron_id=neuron_0, tick=spike[0], value=spike[1])
-
-        spikes = [(9, 1), (5, 1), (4, 1)]
-        for spike in spikes:
-            self._model.add_spike(neuron_id=neuron_1, tick=spike[0], value=spike[1])
-
-        self._model.simulate(ticks=10)
-
-        expected_times = [1, 2]
-        print(self._model.get_spike_times(neuron_id=neuron_0))
-        print(self._model.get_spike_times(neuron_id=neuron_1))
-        assert (
-            self._model.get_spike_times(neuron_id=neuron_0) == expected_times
-        ), f"Spike times are {self._model.get_spike_times(neuron_id=neuron_0)} but should be {expected_times}"
-        expected_times = [2, 3, 4, 5, 9]
-        assert (
-            self._model.get_spike_times(neuron_id=neuron_1) == expected_times
-        ), f"Spike times are {self._model.get_spike_times(neuron_id=neuron_1)} but should be {expected_times}"
-
-    def test_or_gate(self):
-        """Builds a neuromorphic circuit for OR gate and simulates it"""
-
-        # Create neurons
-        input_0 = self._model.create_neuron(threshold=0.0)
-        input_1 = self._model.create_neuron(threshold=0.0)
-        output_2 = self._model.create_neuron(threshold=0.0)
-
-        # Create synapses
-        self._model.create_synapse(
-            pre_neuron_id=input_0, post_neuron_id=output_2, weight=1.0
-        )
-        self._model.create_synapse(
-            pre_neuron_id=input_1, post_neuron_id=output_2, weight=1.0
-        )
-
-        # Setup and simulate
-        self._model.setup(output_buffer_len=10, use_gpu=self._use_gpu)
-
-        # test_cases in format time -> ([(Neuron, value), (Neuron, value)]
-        test_cases = {
-            1: [
-                (input_0, 0),
-                (input_1, 0),
-            ],  # Input: (0, 0); Expected output: No spike
-            3: [
-                (input_0, 0),
-                (input_1, 1),
-            ],  # Input: (0, 1); Expected output: Spike at time 4
-            5: [
-                (input_0, 1),
-                (input_1, 0),
-            ],  # Input: (1, 0); Expected output: Spike at time 6
-            7: [
-                (input_0, 1),
-                (input_1, 1),
-            ],  # Input: (1, 1); Expected output: Spike at time 8
-        }
-        # Overall expected spike times for output_2 neuron: [4, 6, 8]
-        expected_times = [4, 6, 8]
-        for time in test_cases:
-            for neuron, value in test_cases[time]:
-                self._model.add_spike(neuron_id=neuron, tick=time, value=value)
-
-        self._model.simulate(ticks=10)
-
-        print(self._model.get_spike_times(neuron_id=output_2))
-        assert (
-            self._model.get_spike_times(neuron_id=output_2) == expected_times
-        ), f"Spike times are {self._model.get_spike_times(neuron_id=output_2)} but should be {expected_times}"
-
-    def test_and_gate(self):
-        """Builds a neuromorphic circuit for AND gate and simulates it"""
-
-        # Create neurons
-        input_0 = self._model.create_neuron(threshold=0.0)
-        input_1 = self._model.create_neuron(threshold=0.0)
-        output_2 = self._model.create_neuron(threshold=2.0)
-
-        # Create synapses
-        self._model.create_synapse(
-            pre_neuron_id=input_0, post_neuron_id=output_2, weight=1.0
-        )
-        self._model.create_synapse(
-            pre_neuron_id=input_1, post_neuron_id=output_2, weight=1.0
-        )
-
-        # Setup and simulate
-        self._model.setup(output_buffer_len=10, use_gpu=self._use_gpu)
-
-        # test_cases in format time -> ([(Neuron, value), (Neuron, value)]
-        test_cases = {
-            1: [
-                (input_0, 0),
-                (input_1, 0),
-            ],  # Input: (0, 0); Expected output: No spike
-            3: [
-                (input_0, 0),
-                (input_1, 1),
-            ],  # Input: (0, 1); Expected output: Spike at time 4
-            5: [
-                (input_0, 1),
-                (input_1, 0),
-            ],  # Input: (1, 0); Expected output: Spike at time 6
-            7: [
-                (input_0, 1),
-                (input_1, 1),
-            ],  # Input: (1, 1); Expected output: Spike at time 8
-        }
-        # Overall expected spike times for output_2 neuron: [8]
-        expected_times = [8]
-        for time in test_cases:
-            for neuron, value in test_cases[time]:
-                self._model.add_spike(neuron_id=neuron, tick=time, value=value)
-
-        self._model.simulate(ticks=10)
-        print(self._model.get_spike_times(neuron_id=output_2))
-        assert (
-            self._model.get_spike_times(neuron_id=output_2) == expected_times
-        ), f"Spike times are {self._model.get_spike_times(neuron_id=output_2)} but should be {expected_times}"
-
-        print(self._model.summary())
-
-
-class LogicGatesTestGPU(LogicGatesTest):
-    def __init__(self, methodName: str = ...) -> None:
-        super().__init__(methodName)
-        self._model = NeuromorphicModel()
-        self._use_gpu = True
-
-
-if __name__ == "__main__":
-    unittest.main()
-=======
 import unittest
 
 import numpy as np
@@ -382,5 +214,4 @@
 
 
 if __name__ == "__main__":
-    unittest.main()
->>>>>>> c507cd44
+    unittest.main()